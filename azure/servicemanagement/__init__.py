--- conflicted
+++ resolved
@@ -32,13 +32,10 @@
     _strtype,
     _xml_attribute,
     _get_serialization_name,
-<<<<<<< HEAD
     _validate_not_none,
     _decode_base64_to_bytes,
-=======
     _set_continuation_from_response_headers,
     METADATA_NS,
->>>>>>> 6e03b805
     )
 import azure
 
